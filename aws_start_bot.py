#!/usr/bin/env python3
"""
AWS Bot Starter - Simplified startup for AWS deployment
=====================================================
This script ensures proper environment setup and starts the bot on AWS
"""

import os
import sys
import logging
import time
from pathlib import Path

def setup_aws_environment():
    """Setup environment for AWS deployment"""
    print("Setting up AWS environment...")
    
    # Load .env file if it exists
    env_file = Path('.env')
    if env_file.exists():
        print("Loading .env file...")
<<<<<<< HEAD
        from dotenv import load_dotenv
        load_dotenv(override=True)  # Override existing env vars
        print("Environment variables loaded from .env")
=======
        try:
            from dotenv import load_dotenv
            load_dotenv(override=True)  # Override existing environment variables
            print("Environment variables loaded from .env")
        except ImportError:
            print("Error: python-dotenv not installed. Run: pip install python-dotenv")
            sys.exit(1)
        except Exception as e:
            print(f"Error loading .env file: {e}")
            sys.exit(1)
>>>>>>> be74cb1f
    else:
        print("Warning: .env file not found - using system environment variables")
    
    # Verify required environment variables
    required_vars = ['TELEGRAM_BOT_TOKEN', 'DATABASE_URL']
    missing_vars = []
    
    for var in required_vars:
        value = os.environ.get(var)
        if not value:
            missing_vars.append(var)
        else:
            # Show partial value for verification (first 10 chars)
            print(f"Found {var}: {value[:20]}...")
    
    if missing_vars:
        print(f"Error: Missing required environment variables: {', '.join(missing_vars)}")
        print("\nDebugging info:")
        print(f".env file exists: {env_file.exists()}")
        if env_file.exists():
            print("Content of .env file (first few lines):")
            with open(env_file, 'r') as f:
                for i, line in enumerate(f):
                    if i < 5:  # Show first 5 lines
                        if any(var in line for var in required_vars):
                            print(f"  {line.strip()}")
        sys.exit(1)
    
    print("All required environment variables found")
    return True

def test_database_connection():
    """Test database connectivity"""
    print("Testing database connection...")
    
    try:
        # Import Flask app and test database
        from app import app, db
        from models import User
        
        with app.app_context():
            # Try to query the database
            user_count = User.query.count()
            print(f"Database connected successfully - {user_count} users found")
            return True
            
    except Exception as e:
        print(f"Database connection failed: {e}")
        print("Please check your DATABASE_URL in the .env file")
        return False

def start_bot():
    """Start the Telegram bot"""
    print("Starting Telegram bot...")
    
    try:
        # Set AWS environment flag before importing
        os.environ['BOT_ENVIRONMENT'] = 'aws'
        
        # Import and run the bot using direct execution mode
        from bot_v20_runner import run_polling
        
        print("Bot starting in AWS polling mode...")
        print("Press Ctrl+C to stop the bot")
        
        # Start the bot polling
        run_polling()
        
    except KeyboardInterrupt:
        print("\nBot stopped by user (Ctrl+C)")
        sys.exit(0)
    except Exception as e:
        print(f"Bot failed to start: {e}")
        import traceback
        traceback.print_exc()
        sys.exit(1)

def main():
    """Main AWS startup function"""
    print("=" * 60)
    print("AWS Solana Memecoin Trading Bot Startup")
    print("=" * 60)
    
    # Setup environment
    if not setup_aws_environment():
        sys.exit(1)
    
    # Test database
    if not test_database_connection():
        sys.exit(1)
    
    # Start bot
    print("All systems ready - starting bot...")
    print("Press Ctrl+C to stop the bot")
    print("=" * 60)
    
    start_bot()

if __name__ == '__main__':
    main()<|MERGE_RESOLUTION|>--- conflicted
+++ resolved
@@ -1,14 +1,9 @@
-#!/usr/bin/env python3
-"""
-AWS Bot Starter - Simplified startup for AWS deployment
-=====================================================
+
 This script ensures proper environment setup and starts the bot on AWS
 """
 
 import os
 import sys
-import logging
-import time
 from pathlib import Path
 
 def setup_aws_environment():
@@ -19,11 +14,6 @@
     env_file = Path('.env')
     if env_file.exists():
         print("Loading .env file...")
-<<<<<<< HEAD
-        from dotenv import load_dotenv
-        load_dotenv(override=True)  # Override existing env vars
-        print("Environment variables loaded from .env")
-=======
         try:
             from dotenv import load_dotenv
             load_dotenv(override=True)  # Override existing environment variables
@@ -34,7 +24,6 @@
         except Exception as e:
             print(f"Error loading .env file: {e}")
             sys.exit(1)
->>>>>>> be74cb1f
     else:
         print("Warning: .env file not found - using system environment variables")
     
@@ -72,7 +61,7 @@
     
     try:
         # Import Flask app and test database
-        from app import app, db
+        from app import app
         from models import User
         
         with app.app_context():
